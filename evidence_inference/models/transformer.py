
'''
Transformer encoder for evidence-inference.

Note that this implementation largely cribbed and modified from the excellent 
"attention is all you need" implementation by Alexander Rush:

http://nlp.seas.harvard.edu/2018/04/03/attention.html
'''
import numpy as np
import torch
import torch.nn as nn

import torch.nn.functional as F
import math, copy, time
from torch.autograd import Variable

from evidence_inference.models.utils import PaddedSequence

def clones(module, N):
    "Produce N identical layers."
    return nn.ModuleList([copy.deepcopy(module) for _ in range(N)])

class Encoder(nn.Module):
    "Core encoder is a stack of N layers"
    def __init__(self, input_layer, d_model, layer, N):
        super(Encoder, self).__init__()
        # embedding layer
        self.input_layer = input_layer
        # project to the model hidden dims
        self.linear_layer = nn.Linear(self.input_layer.weight.shape[1], d_model)
        # repeated application of self-attention (transformer)
        self.layers = clones(layer, N)

        self.norm = LayerNorm(layer.size)
        
    def forward(self, word_inputs, mask=None):
        "Pass the input (and mask) through each layer in turn."
        if isinstance(word_inputs, PaddedSequence):
            embedded = self.input_layer(word_inputs.data)
            x = self.linear_layer(embedded)
        
        for layer in self.layers:
            x = layer(x, mask=mask)
        return self.norm(x)


class LayerNorm(nn.Module):
    "Construct a layernorm module (See citation for details)."
    def __init__(self, features, eps=1e-6):
        super(LayerNorm, self).__init__()
        self.a_2 = nn.Parameter(torch.ones(features))
        self.b_2 = nn.Parameter(torch.zeros(features))
        self.eps = eps

    def forward(self, x):
        mean = x.mean(-1, keepdim=True)
        std = x.std(-1, keepdim=True)
        
        return self.a_2 * (x - mean) / (std + self.eps) + self.b_2

class SublayerConnection(nn.Module):
    """
    A residual connection followed by a layer norm.
    Note for code simplicity the norm is first as opposed to last.
    """
    def __init__(self, size, dropout):
        super(SublayerConnection, self).__init__()
        self.norm = LayerNorm(size)
        self.dropout = nn.Dropout(dropout)

    def forward(self, x, sublayer):
        "Apply residual connection to any sublayer with the same size."
        return x + self.dropout(sublayer(self.norm(x)))

class EncoderLayer(nn.Module):
    "Encoder is made up of self-attn and feed forward (defined below)"
    def __init__(self, size, self_attn, feed_forward, dropout):
        super(EncoderLayer, self).__init__()
        self.self_attn = self_attn
        self.feed_forward = feed_forward
        self.sublayer = clones(SublayerConnection(size, dropout), 2)
        self.size = size

    def forward(self, x, mask):
        "Follow Figure 1 (left) for connections."
        
        x = self.sublayer[0](x, lambda x: self.self_attn(x, x, x, mask))
        return self.sublayer[1](x, self.feed_forward)


def attention(query, key, value, mask=None, dropout=None):
    "Compute 'Scaled Dot Product Attention'"
    d_k = query.size(-1)
    scores = torch.matmul(query, key.transpose(-2, -1)) \
             / math.sqrt(d_k)
    if mask is not None:
        scores = scores.masked_fill(mask == 0, -1e9)
    p_attn = F.softmax(scores, dim = -1)
    if dropout is not None:
        p_attn = dropout(p_attn)
    return torch.matmul(p_attn, value), p_attn


class PositionwiseFeedForward(nn.Module):
    "Implements FFN equation."
    def __init__(self, d_model, d_ff, dropout=0.1):
        super(PositionwiseFeedForward, self).__init__()
        self.w_1 = nn.Linear(d_model, d_ff)
        self.w_2 = nn.Linear(d_ff, d_model)
        self.dropout = nn.Dropout(dropout)

    def forward(self, x):
        return self.w_2(self.dropout(F.relu(self.w_1(x))))

class MultiHeadedAttention(nn.Module):
    def __init__(self, h, d_model, dropout=0.1):
        "Take in model size and number of heads."
        super(MultiHeadedAttention, self).__init__()
        assert d_model % h == 0
        # We assume d_v always equals d_k
        self.d_k = d_model // h
        self.h = h
        self.linears = clones(nn.Linear(d_model, d_model), 4)
        self.attn = None
        self.dropout = nn.Dropout(p=dropout)
        
    def forward(self, query, key, value, mask=None):
        "Implements Figure 2"
        if mask is not None:
            # Same mask applied to all h heads.
            mask = mask.unsqueeze(1)
        nbatches = query.size(0)
        
        # 1) Do all the linear projections in batch from d_model => h x d_k 
        query, key, value = \
            [l(x).view(nbatches, -1, self.h, self.d_k).transpose(1, 2)
             for l, x in zip(self.linears, (query, key, value))]
        
        # 2) Apply attention on all the projected vectors in batch. 
        x, self.attn = attention(query, key, value, mask=mask, 
                                 dropout=self.dropout)
        
        # 3) "Concat" using a view and apply a final linear. 
        x = x.transpose(1, 2).contiguous() \
             .view(nbatches, -1, self.h * self.d_k)
        return self.linears[-1](x)

class Embeddings(nn.Module):
    def __init__(self, d_model, vocab):
        super(Embeddings, self).__init__()
        self.lut = nn.Embedding(vocab, d_model)
        self.d_model = d_model

    def forward(self, x):
        return self.lut(x) * math.sqrt(self.d_model)

class PositionalEncoding(nn.Module):
    "Implement the PE function."
    def __init__(self, d_model, dropout, max_len=5000):
        super(PositionalEncoding, self).__init__()
        self.dropout = nn.Dropout(p=dropout)
        
        # Compute the positional encodings once in log space.
        pe = torch.zeros(max_len, d_model)
        position = torch.arange(0, max_len).unsqueeze(1).float()
        log_div_term = torch.arange(0, d_model, 2) * -(math.log(10000.0) / d_model)
        div_term = torch.exp(log_div_term.float())
        pe[:, 0::2] = torch.sin(position * div_term)
        pe[:, 1::2] = torch.cos(position * div_term)
        pe = pe.unsqueeze(0)
        self.register_buffer('pe', pe)
        
    def forward(self, x):
        x = x + Variable(self.pe[:, :x.size(1)], 
                         requires_grad=False)
        return self.dropout(x)

import copy

class TransformerEncoder(nn.Module):

<<<<<<< HEAD
    def __init__(self, vocab_size, embeddings: nn.Embedding=None, embedding_dims=200, use_attention=False,
                 N=3, d_model=128, d_ff=512, h=8, dropout=0.1):
=======
    def __init__(self, vocab_size, embeddings: nn.Embedding=None, embedding_dims=200, 
                 use_attention=False, condition_attention=False,
                 N=6, d_model=128, d_ff=2048, h=8, dropout=0.1):
>>>>>>> 54f4fd94

        super(TransformerEncoder, self).__init__()

        # this is poorly named since, of course, the transformer *always*
        # uses self-attention; this refers to token-level attention over
        # the article, which is distinct.
        self.use_attention = False 

        c = copy.deepcopy
        attn = MultiHeadedAttention(h, d_model)
        ff = PositionwiseFeedForward(d_model, d_ff, dropout)
        position = PositionalEncoding(d_model, dropout)

        if embeddings is None:
            self.embedding = nn.Embedding(vocab_size, embedding_dims)
        else:
            self.embedding = embeddings


        #import pdb; pdb.set_trace()
        #input_layer = init_word_embeddings = nn.Embedding(num_embeddings=num_embeddings, embedding_dim=embedding_dim, padding_idx=inference_vectorizer.str_to_idx[inference_vectorizer.PAD], _weight=torch.FloatTensor((num_embeddings, embedding_dim)))
        
        self.condition_attention = condition_attention
        layer_to_repeat = EncoderLayer(d_model, c(attn), c(ff), dropout)
        self.model = Encoder(self.embedding, d_model, layer_to_repeat, N)

        # This was important from their code. 
        # Initialize parameters with Glorot / fan_avg.
        for p in self.model.parameters():
            if p.dim() > 1:
                nn.init.xavier_uniform(p)

    def forward(self, word_inputs : PaddedSequence, mask=None, query_v=None):
        if self.use_attention:
            raise Error("Attention not ready for transformer yet")
        else:
            # the model will return <batch x article len x d_model> tensor.
            a_v = self.model(word_inputs, mask=mask)
            # when we are not imposing attention, we simply take the `first' 
            # transformed token representation
            a_v = a_v[:,0,:]
        return a_v


'''
def make_transformer_encoder(vocab_size, embeddings: nn.Embedding=None, N=6, d_model=32, d_ff=2048, h=8, dropout=0.1):
    c = copy.deepcopy
    attn = MultiHeadedAttention(h, d_model)
    ff = PositionwiseFeedForward(d_model, d_ff, dropout)
    position = PositionalEncoding(d_model, dropout)

    if embeddings is None:
        self.embedding = nn.Embedding(vocab_size, d_model)
    else:
        self.embedding = embeddings

    #input_layer = init_word_embeddings = nn.Embedding(num_embeddings=num_embeddings, embedding_dim=embedding_dim, padding_idx=inference_vectorizer.str_to_idx[inference_vectorizer.PAD], _weight=torch.FloatTensor((num_embeddings, embedding_dim)))
    
    layer_to_repeat = EncoderLayer(d_model, c(attn), c(ff), dropout)
    model = Encoder(self.embedding, layer_to_repeat, N)

    # This was important from their code. 
    # Initialize parameters with Glorot / fan_avg.
    for p in model.parameters():
        if p.dim() > 1:
            nn.init.xavier_uniform(p)
'''
<|MERGE_RESOLUTION|>--- conflicted
+++ resolved
@@ -180,14 +180,9 @@
 
 class TransformerEncoder(nn.Module):
 
-<<<<<<< HEAD
-    def __init__(self, vocab_size, embeddings: nn.Embedding=None, embedding_dims=200, use_attention=False,
-                 N=3, d_model=128, d_ff=512, h=8, dropout=0.1):
-=======
     def __init__(self, vocab_size, embeddings: nn.Embedding=None, embedding_dims=200, 
                  use_attention=False, condition_attention=False,
-                 N=6, d_model=128, d_ff=2048, h=8, dropout=0.1):
->>>>>>> 54f4fd94
+                 N=3, d_model=128, d_ff=256, h=8, dropout=0.1):
 
         super(TransformerEncoder, self).__init__()
 
