from os.path import join, dirname, abspath
import sys

# this monstrosity produces the module directory in an environment where this is unpacked
sys.path.insert(0, abspath(join(dirname(abspath(__file__)), '..', '..')))
import copy
import random

import numpy as np
from scipy import stats

from sklearn.metrics import accuracy_score, precision_recall_fscore_support, classification_report

from gensim.models import KeyedVectors

import torch
from torch import optim
import torch.nn as nn
from torch.nn import functional as F
from torch.autograd import Variable

USE_CUDA = True

from evidence_inference.preprocess.preprocessor import SimpleInferenceVectorizer as SimpleInferenceVectorizer
from evidence_inference.models.utils import PaddedSequence
from evidence_inference.models.attention_distributions import TokenAttention, evaluate_model_attention_distribution

from evidence_inference.models.transformer import TransformerEncoder

class CBoWEncoder(nn.Module):
    """Bag of words encoder for Intervention (also Comparator, Outcome) token sequences.

    Note that ordering information is discarded here, and our words are represented by continuous vectors.
    """

    def __init__(self, vocab_size, embeddings: nn.Embedding=None, embedding_dim=200, use_attention=False, condition_attention=False, tokenwise_attention=False, query_dims=None):
        super(CBoWEncoder, self).__init__()

        self.vocab_size = vocab_size

        if embeddings is None:
            self.embedding = nn.Embedding(vocab_size, embedding_dim)
        else:
            self.embedding = embeddings
            self.embedding_dim = embeddings.embedding_dim

        self.use_attention = use_attention
        if self.use_attention:
            self.attention_mechanism = TokenAttention(self.embedding_dim, self.query_dims, condition_attention, tokenwise_attention)

    def forward(self, word_inputs: PaddedSequence, query_v_for_attention: torch.Tensor=None, normalize_attention_distribution=True):
        if isinstance(word_inputs, PaddedSequence):
            embedded = self.embedding(word_inputs.data)
        else:
            raise ValueError("Got an unexpected type {} for word_inputs {}".format(type(word_inputs), word_inputs))
        if self.use_attention:
            a = self.attention_mechanism(word_inputs, embedded, query_v_for_attention, normalize=normalize_attention_distribution)
            output = torch.sum(a * embedded, dim=1)
            return None, output, a
        else:
            output = torch.sum(embedded, dim=1) / word_inputs.batch_sizes.unsqueeze(-1).to(torch.float)
            return output


class GRUEncoder(nn.Module):
    """ GRU encoder for Intervention (also Comparator, Outcome) token sequences.

    Also contains attention mechanisms for use with this particular encoder
    """

    def __init__(self, vocab_size, n_layers=1, hidden_size=32, embeddings: nn.Embedding=None,
                 use_attention=False, condition_attention=False, tokenwise_attention=False, query_dims=None, bidirectional=False):
        """ Prepares a GRU encoder for the Intervention, Comparator, or outcome token sequences.

        Either initializes embedding layer from existing embeddings or creates a random one of size vocab X hidden_size.

        When using attention we either:
        * condition on a hidden unit from the encoder and some query vector of size query_dims, which passes a linear
          combination of the two through a non-linearity (Tanh) and then compresses this to a final number
        * or we use a linear function from the output of the encoder.

        In both cases, we use a softmax over the possible outputs to impose a final attention distribution.
        """
        super(GRUEncoder, self).__init__()
        if condition_attention and not use_attention:
            raise ValueError("Cannot condition attention when there is no attention mechanism! Try setting "
                             "use_attention to true or condition_attention to false, ")
        if tokenwise_attention and not use_attention:
            raise ValueError("Cannot have element-wise attention when there is no attention mechanism! Try setting "
                             "use_attention to true or condition_attention to false, ")

        self.vocab_size = vocab_size
        self.n_layers = n_layers
        self.use_attention = use_attention
        self.condition_attention = condition_attention
        self.tokenwise_attention = tokenwise_attention
        self.query_dims = query_dims
        self.bidirectional = bidirectional
        if self.bidirectional:
            self.hidden_size = hidden_size // 2
        else:
            self.hidden_size = hidden_size

        if embeddings is None:
            self.embedding = nn.Embedding(self.vocab_size, self.hidden_size)
            self.gru = nn.GRU(input_size=self.hidden_size, hidden_size=self.hidden_size, num_layers=self.n_layers, batch_first=True, bidirectional=self.bidirectional)
        else:
            self.embedding = embeddings
            self.gru = nn.GRU(input_size=embeddings.embedding_dim, hidden_size=self.hidden_size, num_layers=self.n_layers, batch_first=True, bidirectional=self.bidirectional)

        if self.use_attention:
            encoding_size = self.hidden_size + int(self.bidirectional) * self.hidden_size
            self.attention_mechanism = TokenAttention(encoding_size, self.query_dims, condition_attention, tokenwise_attention)

    def forward(self, word_inputs: PaddedSequence, init_hidden: torch.Tensor=None, query_v_for_attention: torch.Tensor=None, normalize_attention_distribution=True) -> (torch.Tensor, torch.Tensor):
        if isinstance(word_inputs, PaddedSequence):
            embedded = self.embedding(word_inputs.data)
            as_padded = word_inputs.pack_other(embedded)
            output, hidden = self.gru(as_padded, init_hidden)
            output = PaddedSequence.from_packed_sequence(output, batch_first=True)
        else:
            raise ValueError("Unknown input type {} for word_inputs: {}, try a PaddedSequence or a Tensor".format(type(word_inputs), word_inputs))

        # concatenate the hidden representations
        if self.bidirectional:
            if self.n_layers > 1:
                raise ValueError("Implement me!")
            hidden = torch.cat([hidden[0], hidden[1]], dim=1)

        if self.use_attention:
            # note that these hidden_input_states are masked to zeros (when appropriate) already when this is called.
            hidden_input_states = output
            a = self.attention_mechanism(hidden_input_states, query_v_for_attention, normalize=normalize_attention_distribution)

            # note this is an element-wise multiplication, so each of the hidden states is weighted by the attention vector
            weighted_hidden = torch.sum(a * output.data, dim=1)
            return output, weighted_hidden, a

        return output, hidden


class InferenceNet(nn.Module):
    """ Predicts the relative (statistical) benefits of a pair of medical interventions with respect to an outcome.

    The input to the model is:
    * an array of article tokens
    * an array of medical intervention tokens
    * an array of "comparator" tokens (i.e. an alternate intervention)
    * an array of outcome tokens

    The output is a distribution over whether or not the text of the particular article supports the intervention being
    statistically better (p=0.05), neutral, or worse than the comparator for the outcome.

    This model works via:
    * encoding the article via a gated recurrent unit
    * encoding the intervention, comparator, and outcome via either a gated recurrent unit or a continuous bag of words encoder
    * optionally allowing a separate attention mechanism within each of these units to either:
        * learn a distribution over article tokens
        * learn a distribution over article tokens conditioned on the intervention, comparator, and outcome encodings
    * passing the encoded result through a linear layer and then a softmax
    """

    def __init__(self, vectorizer, h_size=16,
                 init_embeddings=None,
                 init_wvs_path="embeddings/PubMed-w2v.bin",
                 weight_tying=False,
                 ICO_encoder="CBoW",
                 article_encoder="GRU",
                 attention_over_article_tokens=True,
                 condition_attention=True,
                 tokenwise_attention=False,
                 tune_embeddings=False,
                 h_dropout_rate=0.2):
        super(InferenceNet, self).__init__()
        if condition_attention and not attention_over_article_tokens:
            raise ValueError("Must have attention in order to have conditional attention!")

        self.vectorizer = vectorizer
        vocab_size = len(self.vectorizer.idx_to_str)
        
        if init_embeddings is None:
            print("loading pre-trained embeddings...")
            init_embedding_weights = InferenceNet.init_word_vectors(init_wvs_path, vectorizer)
            print("done.")
        else:
            print("Using provided embeddings")
            init_embedding_weights = init_embeddings

        self.ICO_encoder = ICO_encoder

        # this is the size of the concatenated <abstract, I, C, O> representations,
        # which will depend on the encoder variant being used.
        self.ICO_dims = None

        if ICO_encoder == "CBoW":
            self.intervention_encoder = CBoWEncoder(vocab_size=vocab_size, embeddings=init_embedding_weights)
            self.comparator_encoder = CBoWEncoder(vocab_size=vocab_size, embeddings=init_embedding_weights)
            self.outcome_encoder = CBoWEncoder(vocab_size=vocab_size, embeddings=init_embedding_weights)
            if article_encoder == 'CBoW':
                self.ICO_dims = init_embedding_weights.embedding_dim * 3
                MLP_input_size = self.ICO_dims + init_embedding_weights.embedding_dim
                if h_size:
                    print("Warning: ignoring the hidden size as the article encoder is CBoW and emits a fixed output")
            elif article_encoder in ('GRU', 'biGRU', 'transformer'):
                self.ICO_dims = init_embedding_weights.embedding_dim * 3
                MLP_input_size = self.ICO_dims + h_size
            else:
                raise ValueError("Unknown article_encoder type {}".format(article_encoder))
        elif ICO_encoder == "GRU" or ICO_encoder == 'biGRU':
            bidirectional = ICO_encoder == 'biGRU'
            # then use an RNN encoder for I, C, O elements.
            self.intervention_encoder = GRUEncoder(vocab_size=vocab_size, hidden_size=h_size,
                                                   embeddings=init_embedding_weights, bidirectional=bidirectional)
            self.comparator_encoder = GRUEncoder(vocab_size=vocab_size, hidden_size=h_size,
                                                 embeddings=init_embedding_weights, bidirectional=bidirectional)
            self.outcome_encoder = GRUEncoder(vocab_size=vocab_size, hidden_size=h_size,
                                              embeddings=init_embedding_weights, bidirectional=bidirectional)
            self.ICO_dims = h_size * 3 
            if article_encoder == 'CBoW':
                # note that the CBoW encoder ignores the h_size here
                MLP_input_size = self.ICO_dims + init_embedding_weights.embedding_dim
            elif article_encoder in ('GRU', 'biGRU', 'transformer'):
                MLP_input_size = self.ICO_dims + h_size  # the input to the MLP is the concatentation of the ICO hidden states and the article hidden states.
            else:
                raise ValueError("Unknown article_encoder type {}".format(article_encoder))
        else:
            raise ValueError("No such encoder: {}".format(ICO_encoder))

        self.article_encoder_type = article_encoder
        if article_encoder == 'GRU' or article_encoder == 'biGRU':
            bidirectional = article_encoder == 'biGRU'
            self.article_encoder = GRUEncoder(vocab_size=vocab_size, hidden_size=h_size,
                                              embeddings=init_embedding_weights,
                                              use_attention=attention_over_article_tokens,
                                              condition_attention=condition_attention,
                                              tokenwise_attention=tokenwise_attention,
                                              query_dims=self.ICO_dims,
                                              bidirectional=bidirectional)
        elif article_encoder == 'CBoW':
            self.article_encoder = CBoWEncoder(vocab_size=vocab_size,
                                               embeddings=init_embedding_weights,
                                               use_attention=attention_over_article_tokens,
                                               condition_attention=condition_attention,
                                               tokenwise_attention=tokenwise_attention,
                                               query_dims=self.ICO_dims)
        elif article_encoder == 'transformer':
            self.article_encoder = TransformerEncoder(vocab_size=vocab_size,
                                                      embeddings=init_embedding_weights,
                                                      d_model=h_size,
                                                      condition_attention=condition_attention)
        else:
            raise ValueError("Unknown article encoder type: {}".format(article_encoder))

        if not tune_embeddings:
            print("freezing word embedding layer!")
            for layer in (
                    self.article_encoder, self.intervention_encoder, self.comparator_encoder, self.outcome_encoder):
                # note: we are relying on the fact that all encoders will have a
                # "embedding" layer (nn.Embedding). 
                layer.embedding.requires_grad = False
                layer.embedding.weight.requires_grad = False

        # weight tying (optional)
        # note that this is not meaningful (or, rather, does nothing) when embeddings are
        # frozen.
        # TODO note that weights are currently tied because all the ICOEncoders use the same underlying objects.
        if weight_tying:
            print("tying word embedding layers")
            self.intervention_encoder.embedding.weight = self.comparator_encoder.embedding.weight = \
                self.outcome_encoder.embedding.weight = self.article_encoder.embedding.weight
        self.batch_first = True

        self.MLP_hidden = nn.Linear(MLP_input_size, 16)
        self.out = nn.Linear(16, 3)
        self.dropout = nn.Dropout(p=h_dropout_rate)

    def _encode(self, I_tokens, C_tokens, O_tokens):
        if self.ICO_encoder == "CBoW":
            # simpler case of a CBoW encoder.
            I_v = self.intervention_encoder(I_tokens)
            C_v = self.comparator_encoder(C_tokens)
            O_v = self.outcome_encoder(O_tokens)
        elif self.ICO_encoder == 'GRU' or self.ICO_encoder == 'biGRU':
            # then we have an RNN encoder. Hidden layers are automatically initialized
            _, I_v = self.intervention_encoder(I_tokens)
            _, C_v = self.comparator_encoder(C_tokens)
            _, O_v = self.outcome_encoder(O_tokens)
        else:
            raise ValueError("No such encoder: {}".format(self.ICO_encoder))
        return I_v, C_v, O_v

    def forward(self, article_tokens: PaddedSequence, I_tokens: PaddedSequence, C_tokens: PaddedSequence, O_tokens: PaddedSequence,
                batch_size, debug_attn=False, verbose_attn=False):
        if isinstance(article_tokens, PaddedSequence):
            assert all([isinstance(x, PaddedSequence) for x in [I_tokens, C_tokens, O_tokens]])
        elif isinstance(article_tokens, torch.Tensor):
            # TODO test this codepath
            assert all([isinstance(x, torch.Tensor) for x in [I_tokens, C_tokens, O_tokens]]) and all([x.shape[0] == 1 for x in [article_tokens, I_tokens, C_tokens, O_tokens]])
        else:
            raise ValueError("Got an unexpected type for our input tensor: {}".format(type(article_tokens)))

        ##################################################
        # First encode the I, C, O frame (the query)     #
        ##################################################
        # the output of each of these should be of shape (batch x word_embedding_size)
        I_v, C_v, O_v = self._encode(I_tokens, C_tokens, O_tokens)

        if self.article_encoder.use_attention:

            query_v = None
            if self.article_encoder.condition_attention:
                query_v = torch.cat([I_v, C_v, O_v], dim=1)

            _, a_v, attn_weights = self.article_encoder(article_tokens, query_v_for_attention=query_v)

            # @TODO return to debugging/inspecting attention
            if verbose_attn:
                attn_weights = attn_weights.data.cpu().numpy()
                for i in range(batch_size):
                    attn_weights_slice = attn_weights[i][:article_tokens.batch_sizes[i].item()].squeeze()
                    sorted_idx = np.argsort(attn_weights_slice)
                    # hack
                    if sorted_idx.size == 1:
                        continue
                    length = len(attn_weights_slice)
                    top_words = [self.vectorizer.idx_to_str[article_tokens.data[i][idx]] for idx in sorted_idx[max(-20, -1 * length):]]
                    top_words.reverse()
                    top_words_weights = [attn_weights_slice[idx] for idx in sorted_idx[max(-20, -1 * length):]]
                    top_words_weights.reverse()
                    bottom_words = [self.vectorizer.idx_to_str[article_tokens.data[i][idx]] for idx in sorted_idx[:min(20, length)]]
                    bottom_words.reverse()
                    bottom_words_weights = [attn_weights_slice[idx] for idx in sorted_idx[:min(20, length)]]
                    bottom_words_weights.reverse()

                    def tokens_to_str(tokens):
                        return ", ".join([self.vectorizer.idx_to_str[x.item()] for x in tokens])
                    print("I, C, O frame:",
                          tokens_to_str(I_tokens.data[i][:I_tokens.batch_sizes[i]]), ";",
                          tokens_to_str(C_tokens.data[i][:C_tokens.batch_sizes[i]]), ":",
                          tokens_to_str(O_tokens.data[i][:O_tokens.batch_sizes[i]]))
                    print("top words:", ", ".join(top_words))
                    print("weights:", ", ".join(str(x) for x in top_words_weights))
                    print("bottom words:", ", ".join(bottom_words))
                    print("weights:", ", ".join(str(x) for x in bottom_words_weights))

        else:
            if self.article_encoder_type in ('CBoW', 'transformer'):
                # TODO implement attention for the CBoW model
                a_v = self.article_encoder(article_tokens)
            elif self.article_encoder_type in ('GRU', 'biGRU'):
                _, a_v = self.article_encoder(article_tokens)
            else:
                raise ValueError("Unknown article encoder type {}".format(self.article_encoder_type))



        # TODO document this
        if len(a_v.size()) == 3:
            a_v = a_v.squeeze(0)
        h = torch.cat([a_v, I_v, C_v, O_v], dim=1)
        h = self.dropout(h)
        raw_out = self.out(self.MLP_hidden(h))

        return F.softmax(raw_out, dim=1)

    @classmethod
    def init_word_vectors(cls, path_to_wvs, vectorizer, use_cuda=USE_CUDA) -> nn.Embedding:
        WVs = KeyedVectors.load_word2vec_format(path_to_wvs, binary=True)

        E = np.zeros((len(vectorizer.str_to_idx), WVs.vector_size))
        WV_matrix = np.matrix([WVs[v] for v in WVs.vocab.keys()])
        mean_vector = np.mean(WV_matrix, axis=0)

        for idx, token in enumerate(vectorizer.idx_to_str):
            if token in WVs:
                E[idx] = WVs[token]
            else:
                E[idx] = mean_vector
        # TODO make this cleaner
        padding_idx = int(vectorizer.str_to_idx[SimpleInferenceVectorizer.PAD])
        E[padding_idx] = torch.zeros(E.shape[1])
        embedding = nn.Embedding(E.shape[0], E.shape[1], padding_idx=padding_idx)
        embedding.weight.data.copy_(torch.from_numpy(E))
        embedding.weight.requires_grad = False
        if use_cuda:
            embedding = embedding.cuda()
        return embedding



''' 
Begin: Exploiting document structure
@TODO refactor! this module is getting absurdly 
large, even for research code.
'''
class EvidenceInferenceSections(InferenceNet):
    """ 
    An extension of inference net that implements more attention variants.
    
    @param recursive_encoding means to apply attention on tokens, sub-sections, and larger sections.
    @param 
    """

    def __init__(self, vectorizer, h_size=32,
                 init_embeddings=None,
                 init_wvs_path="embeddings/PubMed-w2v.bin",
                 weight_tying=False,
                 ICO_encoder="CBoW",
                 article_encoder="GRU",
                 condition_attention=False,
                 tokenwise_attention=False,
                 tune_embeddings=False,
                 section_attn_embedding=32,
                 use_attention_over_article_tokens = False,
                 recursive_encoding = False):
        
        super(EvidenceInferenceSections, self).__init__(vectorizer, h_size,
                                                         init_embeddings = init_embeddings,
                                                         init_wvs_path = init_wvs_path,
                                                         weight_tying = weight_tying,
                                                         ICO_encoder = ICO_encoder,
                                                         article_encoder = article_encoder,
                                                         attention_over_article_tokens = use_attention_over_article_tokens,
                                                         condition_attention = condition_attention,
                                                         tokenwise_attention = tokenwise_attention,
                                                         tune_embeddings = tune_embeddings)
        
        
        self.section_attn = SectionAttention(section_attn_embedding, self.ICO_dims, condition_attention, True)
        self.use_attention_over_article_tokens = use_attention_over_article_tokens
        self.recursive_encoding = recursive_encoding
        self.condition_attention = condition_attention

    def forward(self, article_tokens: PaddedSequence, indices, 
                I_tokens: PaddedSequence, C_tokens: PaddedSequence, O_tokens: PaddedSequence, batch_size,
                h_dropout_rate=0.2, recursive_encoding = {}):
         
  
        inner_batch = 32
        
        ### Run our encode function ###
        I_v, C_v, O_v = self._encode(I_tokens, C_tokens, O_tokens)
        
        query_v, old_query_v = None, None
        ### Run normal attention over the data ###
        if self.article_encoder.condition_attention:
            query_v = torch.cat([I_v, C_v, O_v], dim=1)
            old_query_v = copy.deepcopy(query_v)
            
<<<<<<< HEAD
        import pdb; pdb.set_trace()
        if self.use_attention_over_article_tokens:
            cmb_hidden = []
            ### encode each section with the article encoder ###
            for i in range(0, len(article_tokens[0]), inner_batch):
                tokens = article_tokens[0][i:i+inner_batch]
                new_tkn = PaddedSequence.autopad(tokens, batch_first = True)
                query_v = torch.cat([old_query_v for _ in range(min(len(tokens), inner_batch))], dim = 0)
                _, hidden, _ = self.article_encoder(new_tkn, query_v_for_attention=query_v)
                cmb_hidden.append(hidden)
            
            hidden = torch.cat(cmb_hidden, dim = 0)
        else:
=======
        #if self.use_attention_over_article_tokens:
        cmb_hidden = []
        ### encode each section with the article encoder ###
        for i in range(0, len(article_tokens[0]), inner_batch):
            tokens = article_tokens[0][i:i+inner_batch]
            new_tkn = PaddedSequence.autopad(tokens, batch_first = True)
            query_v = torch.cat([old_query_v for _ in range(min(len(tokens), inner_batch))], dim = 0)
            #_, hidden, _ = self.article_encoder(new_tkn, query_v_for_attention=query_v)
>>>>>>> a23b32f8
            if self.article_encoder in ("Transformer", "CBoW"):
                hidden = self.article_encoder(article_tokens, query_v_for_attention=query_v)
            else:
                # assume RNN
                _, hidden = self.article_encoder(article_tokens, query_v_for_attention=query_v)

            cmb_hidden.append(hidden)
            
        hidden = torch.cat(cmb_hidden, dim = 0)
        import pdb; pdb.set_trace
        #else:
        #    if self.article_encoder in ("Transformer", "CBoW"):
        #
        #        hidden = self.article_encoder(article_tokens, query_v_for_attention=query_v)
        #    else:
                # assume RNN
        #        _, hidden = self.article_encoder(article_tokens, query_v_for_attention=query_v)
             
        art_secs = []; token_secs = []; i = 0
        ### Reshape our tokens + article representations. ###
        for idx in indices:
            art_secs.append(hidden[i:i + idx]); token_secs.append(article_tokens[i:i+idx]); i += idx
        
        hidden_articles = art_secs; batch_a_v = None; section_weights = []
        
        for i in range(batch_size):
            hidden_art = hidden_articles[i] # single hidden article
            token_art  = token_secs[i]      # single article tokens

            if self.condition_attention:   
                query_v = torch.cat([old_query_v for _ in range(len(hidden_art))], dim = 0)
            
            ### Run section attention over the data for each section ###
            a = self.section_attn(token_art,
                                  hidden_input_states=hidden_art, 
                                  query_v_for_attention=query_v, 
                                  normalize=True)

            section_weights.append(a)
            
            if self.recursive_encoding:
                section_splits = recursive_encoding['section_splits']
                new_articles = []; last = 0 
                
                ### -> Reweight sections based on subsection:
                # [Alpha(S1.1), Alpha(S1.2)] * [Encoding of S1.1, Encoding of S1.2])
                for s in section_splits:
                    section_encoding = hidden_art[last:last+s]
                    ws               = a[last:last+s]
                    new_articles.append(torch.mm(torch.transpose(ws, dim0=1, dim1=0), section_encoding))

                ### -> another attention layer (share it) 
                new_tokens     = recursive_encoding['big_sections']
                hidden_art     = torch.cat(new_articles, dim = 0).unsqueeze(0)
            
                new_query_v    = torch.cat([old_query_v for _ in range(hidden_art.shape[1])], dim = 0)
                a = self.section_attn(new_tokens,
                                      hidden_input_states=hidden_art, 
                                      query_v_for_attention=new_query_v, 
                                      normalize=True)
                
            ### Combine the re-weighted sections ### 
            weighted = (a * hidden_art).squeeze().unsqueeze(0)
            weighted_hidden = torch.sum(weighted, dim=1)
            article_v = torch.sum(weighted_hidden, dim = 0)
             
            if batch_a_v is None: 
                batch_a_v = article_v
            else:   
                batch_a_v = torch.stack([batch_a_v, article_v]) # per batch
        
        ### Finish Plugging in ###
        if len(batch_a_v.shape) == 1:
            batch_a_v = batch_a_v.unsqueeze(0)
            
        h = torch.cat([batch_a_v, I_v, C_v, O_v], dim=1)
        raw_out = self.out(self.MLP_hidden(h))

        return F.softmax(raw_out, dim=1), section_weights


class SectionAttention(nn.Module):

    def __init__(self, encoding_size, query_dims=0, condition_attention=False, tokenwise_attention=False):
        super(SectionAttention, self).__init__()
        
        self.condition_attention = condition_attention
        if condition_attention:
            self.attn_MLP_hidden_dims = 32
            self.attn_input_dims = encoding_size + query_dims
            self.token_attention_F = nn.Sequential(
                nn.Linear(self.attn_input_dims, self.attn_MLP_hidden_dims),
                nn.Tanh(),
                nn.Linear(self.attn_MLP_hidden_dims, 1))
        else:
            self.token_attention_F = nn.Linear(encoding_size, 1)
            
        if tokenwise_attention:
            self.attn_sm = nn.Sigmoid()
        else:
            self.attn_sm = nn.Softmax(dim=1)
            
    def forward(self, word_inputs, hidden_input_states: torch.Tensor, query_v_for_attention, normalize=True):
        if self.condition_attention:
            if len(hidden_input_states.shape) > 2:
                query_v_for_attention = query_v_for_attention.unsqueeze(dim=0)
            
            ### Number of sections limit? ###
            hidden_input_states = torch.cat([hidden_input_states, query_v_for_attention], dim=-1)

        raw_word_scores = self.token_attention_F(hidden_input_states)
        a = self.attn_sm(raw_word_scores)

        return a

''' 
End: Exploiting document structure
'''


def _get_y_vec(y_dict, as_vec=True, majority_lbl=True) -> torch.LongTensor:
    # +1 because raw labels are -1, 0, 1 -> 0, 1, 2
    # for indexing reasons that appear in the loss function
    # (cross-entropy loss wants the index of the highest value, and we index at 0)
    all_labels = [y_j[0] + 1 for y_j in y_dict]
    if majority_lbl:
        y_collapsed = int(stats.mode(all_labels)[0][0])
    else:
        y_collapsed = random.choice(all_labels)

    if as_vec:
        y_vec = np.zeros(3)
        y_vec[y_collapsed] = 1.0
        ret = torch.LongTensor(y_vec)
    else:
        ret = torch.LongTensor([y_collapsed])
    if USE_CUDA:
        ret = ret.cuda()
    return ret


def _to_torch_var(x):
    var_x = Variable(torch.LongTensor(x))
    if USE_CUDA:
        var_x = var_x.cuda()
    return var_x


def predict_for_inst(nnet, inst, verbose_attn=False):
    abstract = _to_torch_var(inst["article"]).unsqueeze(0)
    I, C, O = _to_torch_var(inst["I"]).unsqueeze(0), _to_torch_var(inst["C"]).unsqueeze(0), _to_torch_var(inst["O"]).unsqueeze(0)
    print("sizes:", abstract.size(), I.size(), C.size(), O.size())
    y_hat = nnet(abstract, I, C, O, batch_size=1, verbose_attn=verbose_attn)
    return y_hat


'''
def conf_matrix(nnet, instances):
    M = np.zeros((3,3))
    for inst in instances:
        y = _get_y_vec(inst['y'], as_vec=False)
        y_hat = np.argmax(predict_for_inst(nnet, inst))
        M[y, y_hat] += 1.0
    return M
'''


def make_preds(nnet, instances, batch_size, inference_vectorizer, verbose_attn_to_batches=False, cuda=USE_CUDA):
    # TODO consider removing the inference_vectorizer since all we need is an unk_idx from it
    y_vec = torch.cat([_get_y_vec(inst['y'], as_vec=False) for inst in instances]).squeeze()
    unk_idx = int(inference_vectorizer.str_to_idx[SimpleInferenceVectorizer.PAD])
    y_hat_vec = []
    # we batch this so the GPU doesn't run out of memory
    nnet.eval()
    for i in range(0, len(instances), batch_size):
        batch_instances = instances[i:i+batch_size]
        articles, Is, Cs, Os = [PaddedSequence.autopad([torch.LongTensor(inst[x]) for inst in batch_instances], batch_first=True, padding_value=unk_idx) for x in ['article', 'I', 'C', 'O']]
        if cuda:
            articles, Is, Cs, Os = articles.cuda(), Is.cuda(), Cs.cuda(), Os.cuda()
        verbose_attn = verbose_attn_to_batches and i in verbose_attn_to_batches
        y_hat_batch = nnet(articles, Is, Cs, Os, batch_size=len(batch_instances), verbose_attn=verbose_attn)
        y_hat_vec.append(y_hat_batch)
    nnet.train()
    return y_vec, torch.cat(y_hat_vec, dim=0)


def to_int_preds(y):
    # the cast to int is necessary as this gets passed to sklearn packages that don't understand numpy.int64, which is the default return type here.
    return [int(np.argmax(y_i)) for y_i in y.cpu()]


def _loss_for_inst(inst, nnet, criterion):
    y = _get_y_vec(inst['y'], as_vec=False).squeeze()
    y_hat = predict_for_inst(nnet, inst)
    ####
    # as per https://github.com/pytorch/pytorch/issues/5554, 
    # output needs to have dims (N, C), so we add an extra
    # dim for N here (just 1).
    y_hat = torch.unsqueeze(y_hat, dim=0)
    if USE_CUDA:
        y_hat = y_hat.cuda()
        y = y.cuda()

    return criterion(y_hat, y)


def _get_majority_label(inst):
    all_lbls = [y[0] + 1 for y in inst['y']]
    return stats.mode(all_lbls)[0][0]


def train(ev_inf: InferenceNet, train_Xy, val_Xy, test_Xy, inference_vectorizer, epochs=10, batch_size=16, shuffle=True):
    # we sort these so batches all have approximately the same length (ish), which decreases the 
    # average amount of padding needed, and thus total number of steps in training.
    if not shuffle:
        train_Xy.sort(key=lambda x: len(x['article']))
        val_Xy.sort(key=lambda x: len(x['article']))
        test_Xy.sort(key=lambda x: len(x['article']))
    print("Using {} training examples, {} validation examples, {} testing examples".format(len(train_Xy), len(val_Xy), len(test_Xy)))
    most_common = stats.mode([_get_majority_label(inst) for inst in train_Xy])[0][0]
    

    best_val_model = None
    best_val_f1 = float('-inf')
    if USE_CUDA:
        ev_inf = ev_inf.cuda()

    optimizer = optim.Adam(ev_inf.parameters())
    criterion = nn.CrossEntropyLoss(reduction='sum')  # sum (not average) of the batch losses.

    # TODO add epoch timing information here
    epochs_since_improvement = 0
    val_metrics = {
        "val_acc": [],
        "val_p": [],
        "val_r": [],
        "val_f1": [],
        "val_loss": [],
        'train_loss': [],
        'val_aucs': [],
        'train_aucs': [],
        'val_entropies': [],
        'val_evidence_token_mass': [],
        'val_evidence_token_err': [],
        'train_entropies': [],
        'train_evidence_token_mass': [],
        'train_evidence_token_err': []
    }
    for epoch in range(epochs):
        if epochs_since_improvement > 10:
            print("Exiting early due to no improvement on validation after 10 epochs.")
            break
        if shuffle:
            random.shuffle(train_Xy)

        epoch_loss = 0
        for i in range(0, len(train_Xy), batch_size):
            instances = train_Xy[i:i+batch_size]
            ys = torch.cat([_get_y_vec(inst['y'], as_vec=False) for inst in instances], dim=0)
            # TODO explain the use of padding here
            unk_idx = int(inference_vectorizer.str_to_idx[SimpleInferenceVectorizer.PAD])
            articles, Is, Cs, Os = [PaddedSequence.autopad([torch.LongTensor(inst[x]) for inst in instances], batch_first=True, padding_value=unk_idx) for x in ['article', 'I', 'C', 'O']]
            optimizer.zero_grad()
            if USE_CUDA:
                articles, Is, Cs, Os = articles.cuda(), Is.cuda(), Cs.cuda(), Os.cuda()
                ys = ys.cuda()
            verbose_attn = (epoch == epochs - 1 and i == 0) or (epoch == 0 and i == 0)
            if verbose_attn:
                print("Training attentions:")


            tags = ev_inf(articles, Is, Cs, Os, batch_size=len(instances), verbose_attn=verbose_attn)
            loss = criterion(tags, ys)
            #if loss.item() != loss.item():
            #    import pdb; pdb.set_trace()
            epoch_loss += loss.item()
            loss.backward()
            optimizer.step()
        val_metrics['train_loss'].append(epoch_loss)

        with torch.no_grad():
            verbose_attn_to_batches = set([0,1,2,3,4]) if epoch == epochs - 1 or epoch == 0 else False
            if verbose_attn_to_batches:
                print("Validation attention:")
            # make_preds runs in eval mode
            val_y, val_y_hat = make_preds(ev_inf, val_Xy, batch_size, inference_vectorizer, verbose_attn_to_batches=verbose_attn_to_batches)
            val_loss = criterion(val_y_hat, val_y.squeeze())
            y_hat = to_int_preds(val_y_hat)

            if epoch == 0:
                dummy_preds = [most_common] * len(val_y)
                dummy_acc = accuracy_score(val_y.cpu(), dummy_preds)
                val_metrics["baseline_val_acc"] = dummy_acc
                p, r, f1, _ = precision_recall_fscore_support(val_y.cpu(), dummy_preds, labels=None, beta=1, average='macro', pos_label=1, warn_for=('f-score',), sample_weight=None)
                val_metrics['p_dummy'] = p
                val_metrics['r_dummy'] = r
                val_metrics['f_dummy'] = f1

                print("val dummy accuracy: {:.3f}".format(dummy_acc))
                print("classification report for dummy on val: ")
                print(classification_report(val_y.cpu(), dummy_preds))
                print("\n\n")

            acc = accuracy_score(val_y.cpu(), y_hat)
            val_metrics["val_acc"].append(acc)
            val_loss = val_loss.cpu().item()
            val_metrics["val_loss"].append(val_loss)
           
            # f1 = f1_score(val_y, y_hat, average="macro")
            p, r, f1, _ = precision_recall_fscore_support(val_y.cpu(), y_hat, labels=None, beta=1, average='macro', pos_label=1, warn_for=('f-score',), sample_weight=None)
            val_metrics["val_f1"].append(f1)
            val_metrics["val_p"].append(p)
            val_metrics["val_r"].append(r)

            if ev_inf.article_encoder.use_attention:
                train_auc, train_entropies, train_evidence_token_masses, train_evidence_token_err = evaluate_model_attention_distribution(ev_inf, train_Xy, cuda=USE_CUDA, compute_attention_diagnostics=True)
                val_auc, val_entropies, val_evidence_token_masses, val_evidence_token_err = evaluate_model_attention_distribution(ev_inf, val_Xy, cuda=USE_CUDA, compute_attention_diagnostics=True)
                print("train auc: {:.3f}, entropy: {:.3f}, evidence mass: {:.3f}, err: {:.3f}".format(train_auc, train_entropies, train_evidence_token_masses, train_evidence_token_err))
                print("val auc: {:.3f}, entropy: {:.3f}, evidence mass: {:.3f}, err: {:.3f}".format(val_auc, val_entropies, val_evidence_token_masses, val_evidence_token_err))
            else:
                train_auc, train_entropies, train_evidence_token_masses, train_evidence_token_err = "", "", "", ""
                val_auc, val_entropies, val_evidence_token_masses, val_evidence_token_err = "", "", "", ""
            val_metrics['train_aucs'].append(train_auc)
            val_metrics['train_entropies'].append(train_entropies)
            val_metrics['train_evidence_token_mass'].append(train_evidence_token_masses)
            val_metrics['train_evidence_token_err'].append(train_evidence_token_err)
            val_metrics['val_aucs'].append(val_auc)
            val_metrics['val_entropies'].append(val_entropies)
            val_metrics['val_evidence_token_mass'].append(val_evidence_token_masses)
            val_metrics['val_evidence_token_err'].append(val_evidence_token_err)
            if f1 > best_val_f1:
                print("New best model at {} with val f1 {:.3f}".format(epoch, f1))
                best_val_f1 = f1
                best_val_model = copy.deepcopy(ev_inf)
                epochs_since_improvement = 0
            else:
                epochs_since_improvement += 1

            #if val_loss != val_loss or epoch_loss != epoch_loss:
            #    import pdb; pdb.set_trace()

            print("epoch {}. train loss: {}; val loss: {}; val acc: {:.3f}".format(
                epoch, epoch_loss, val_loss, acc))
       
            print(classification_report(val_y.cpu(), y_hat))
            print("val macro f1: {0:.3f}".format(f1))
            print("\n\n")

    val_metrics['best_val_f1'] = best_val_f1
    with torch.no_grad():
        print("Test attentions:")
        verbose_attn_to_batches = set([0,1,2,3,4])
        # make_preds runs in eval mode
        test_y, test_y_hat = make_preds(best_val_model, test_Xy, batch_size, inference_vectorizer, verbose_attn_to_batches=verbose_attn_to_batches)
        test_loss = criterion(test_y_hat, test_y.squeeze())
        y_hat = to_int_preds(test_y_hat)
        final_test_preds = zip([t['a_id'] for t in test_Xy], [t['p_id'] for t in test_Xy], y_hat)

        acc = accuracy_score(test_y.cpu(), y_hat)
        val_metrics["test_acc"] = acc
        test_loss = test_loss.cpu().item()
        val_metrics["test_loss"] = test_loss

        # f1 = f1_score(test_y, y_hat, average="macro")
        p, r, f1, _ = precision_recall_fscore_support(test_y.cpu(), y_hat, labels=None, beta=1, average='macro', pos_label=1, warn_for=('f-score',), sample_weight=None)
        val_metrics["test_f1"] = f1
        val_metrics["test_p"] = p
        val_metrics["test_r"] = r
        if ev_inf.article_encoder.use_attention:
            test_auc, test_entropies, test_evidence_token_masses, test_evidence_token_err = evaluate_model_attention_distribution(best_val_model, test_Xy, cuda=USE_CUDA, compute_attention_diagnostics=True)
            print("test auc: {:.3f}, , entropy: {:.3f}, kl_to_uniform {:.3f}".format(test_auc, test_entropies, test_evidence_token_masses))
        else:
            test_auc, test_entropies, test_evidence_token_masses, test_evidence_token_err = "", "", "", ""
        val_metrics['test_auc'] = test_auc
        val_metrics['test_entropy'] = test_entropies
        val_metrics['test_evidence_token_mass'] = test_evidence_token_masses
        val_metrics['test_evidence_token_err'] = test_evidence_token_err

        print("test loss: {}; test acc: {:.3f}".format(test_loss, acc))

        print(classification_report(test_y.cpu(), y_hat))
        print("test macro f1: {}".format(f1))
        print("\n\n")

    return best_val_model, inference_vectorizer, train_Xy, val_Xy, val_metrics, final_test_preds<|MERGE_RESOLUTION|>--- conflicted
+++ resolved
@@ -447,21 +447,6 @@
             query_v = torch.cat([I_v, C_v, O_v], dim=1)
             old_query_v = copy.deepcopy(query_v)
             
-<<<<<<< HEAD
-        import pdb; pdb.set_trace()
-        if self.use_attention_over_article_tokens:
-            cmb_hidden = []
-            ### encode each section with the article encoder ###
-            for i in range(0, len(article_tokens[0]), inner_batch):
-                tokens = article_tokens[0][i:i+inner_batch]
-                new_tkn = PaddedSequence.autopad(tokens, batch_first = True)
-                query_v = torch.cat([old_query_v for _ in range(min(len(tokens), inner_batch))], dim = 0)
-                _, hidden, _ = self.article_encoder(new_tkn, query_v_for_attention=query_v)
-                cmb_hidden.append(hidden)
-            
-            hidden = torch.cat(cmb_hidden, dim = 0)
-        else:
-=======
         #if self.use_attention_over_article_tokens:
         cmb_hidden = []
         ### encode each section with the article encoder ###
@@ -470,7 +455,6 @@
             new_tkn = PaddedSequence.autopad(tokens, batch_first = True)
             query_v = torch.cat([old_query_v for _ in range(min(len(tokens), inner_batch))], dim = 0)
             #_, hidden, _ = self.article_encoder(new_tkn, query_v_for_attention=query_v)
->>>>>>> a23b32f8
             if self.article_encoder in ("Transformer", "CBoW"):
                 hidden = self.article_encoder(article_tokens, query_v_for_attention=query_v)
             else:
