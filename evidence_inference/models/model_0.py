from os.path import join, dirname, abspath
import sys

# this monstrosity produces the module directory in an environment where this is unpacked
sys.path.insert(0, abspath(join(dirname(abspath(__file__)), '..', '..')))
import copy
import random

import numpy as np
from scipy import stats

from sklearn.metrics import accuracy_score, precision_recall_fscore_support, classification_report

from gensim.models import KeyedVectors

import torch
from torch import optim
import torch.nn as nn
from torch.nn import functional as F
from torch.autograd import Variable

USE_CUDA = True

from evidence_inference.preprocess.preprocessor import SimpleInferenceVectorizer as SimpleInferenceVectorizer
from evidence_inference.models.utils import PaddedSequence
from evidence_inference.models.attention_distributions import TokenAttention, evaluate_model_attention_distribution

from evidence_inference.models.transformer import TransformerEncoder
from evidence_inference.models.star_transformer import StarTransformerEncoder

class CBoWEncoder(nn.Module):
    """Bag of words encoder for Intervention (also Comparator, Outcome) token sequences.

    Note that ordering information is discarded here, and our words are represented by continuous vectors.
    """

    def __init__(self, vocab_size, embeddings: nn.Embedding=None, embedding_dim=200, use_attention=False, condition_attention=False, tokenwise_attention=False, query_dims=None):
        super(CBoWEncoder, self).__init__()

        self.vocab_size = vocab_size

        if embeddings is None:
            self.embedding = nn.Embedding(vocab_size, embedding_dim)
        else:
            self.embedding = embeddings
            self.embedding_dim = embeddings.embedding_dim

        self.use_attention = use_attention
        if self.use_attention:
            self.attention_mechanism = TokenAttention(self.embedding_dim, self.query_dims, condition_attention, tokenwise_attention)

    def forward(self, word_inputs: PaddedSequence, query_v_for_attention: torch.Tensor=None, normalize_attention_distribution=True):
        if isinstance(word_inputs, PaddedSequence):
            embedded = self.embedding(word_inputs.data)
        else:
            raise ValueError("Got an unexpected type {} for word_inputs {}".format(type(word_inputs), word_inputs))
        if self.use_attention:
            a = self.attention_mechanism(word_inputs, embedded, query_v_for_attention, normalize=normalize_attention_distribution)
            output = torch.sum(a * embedded, dim=1)
            return None, output, a
        else:
            output = torch.sum(embedded, dim=1) / word_inputs.batch_sizes.unsqueeze(-1).to(torch.float)
            return output


class GRUEncoder(nn.Module):
    """ GRU encoder for Intervention (also Comparator, Outcome) token sequences.

    Also contains attention mechanisms for use with this particular encoder
    """

    def __init__(self, vocab_size, n_layers=1, hidden_size=32, embeddings: nn.Embedding=None,
                 use_attention=False, condition_attention=False, tokenwise_attention=False, query_dims=None, bidirectional=False):
        """ Prepares a GRU encoder for the Intervention, Comparator, or outcome token sequences.

        Either initializes embedding layer from existing embeddings or creates a random one of size vocab X hidden_size.

        When using attention we either:
        * condition on a hidden unit from the encoder and some query vector of size query_dims, which passes a linear
          combination of the two through a non-linearity (Tanh) and then compresses this to a final number
        * or we use a linear function from the output of the encoder.

        In both cases, we use a softmax over the possible outputs to impose a final attention distribution.
        """
        super(GRUEncoder, self).__init__()
        if condition_attention and not use_attention:
            raise ValueError("Cannot condition attention when there is no attention mechanism! Try setting "
                             "use_attention to true or condition_attention to false, ")
        if tokenwise_attention and not use_attention:
            raise ValueError("Cannot have element-wise attention when there is no attention mechanism! Try setting "
                             "use_attention to true or condition_attention to false, ")

        self.vocab_size = vocab_size
        self.n_layers = n_layers
        self.use_attention = use_attention
        self.condition_attention = condition_attention
        self.tokenwise_attention = tokenwise_attention
        self.query_dims = query_dims
        self.bidirectional = bidirectional
        if self.bidirectional:
            self.hidden_size = hidden_size // 2
        else:
            self.hidden_size = hidden_size

        if embeddings is None:
            self.embedding = nn.Embedding(self.vocab_size, self.hidden_size)
            self.gru = nn.GRU(input_size=self.hidden_size, hidden_size=self.hidden_size, num_layers=self.n_layers, batch_first=True, bidirectional=self.bidirectional)
        else:
            self.embedding = embeddings
            self.gru = nn.GRU(input_size=embeddings.embedding_dim, hidden_size=self.hidden_size, num_layers=self.n_layers, batch_first=True, bidirectional=self.bidirectional)

        if self.use_attention:
            encoding_size = self.hidden_size + int(self.bidirectional) * self.hidden_size
            self.attention_mechanism = TokenAttention(encoding_size, self.query_dims, condition_attention, tokenwise_attention)

    def forward(self, word_inputs: PaddedSequence, init_hidden: torch.Tensor=None, query_v_for_attention: torch.Tensor=None, normalize_attention_distribution=True) -> (torch.Tensor, torch.Tensor):
        if isinstance(word_inputs, PaddedSequence):
            embedded = self.embedding(word_inputs.data)
            as_padded = word_inputs.pack_other(embedded)
            output, hidden = self.gru(as_padded, init_hidden)
            output = PaddedSequence.from_packed_sequence(output, batch_first=True)
        else:
            raise ValueError("Unknown input type {} for word_inputs: {}, try a PaddedSequence or a Tensor".format(type(word_inputs), word_inputs))

        # concatenate the hidden representations
        if self.bidirectional:
            if self.n_layers > 1:
                raise ValueError("Implement me!")
            hidden = torch.cat([hidden[0], hidden[1]], dim=1)

        if self.use_attention:
            # note that these hidden_input_states are masked to zeros (when appropriate) already when this is called.
            hidden_input_states = output
            a = self.attention_mechanism(hidden_input_states, query_v_for_attention, normalize=normalize_attention_distribution)

            # note this is an element-wise multiplication, so each of the hidden states is weighted by the attention vector
            weighted_hidden = torch.sum(a * output.data, dim=1)
            return output, weighted_hidden, a

        return output, hidden


class InferenceNet(nn.Module):
    """ Predicts the relative (statistical) benefits of a pair of medical interventions with respect to an outcome.

    The input to the model is:
    * an array of article tokens
    * an array of medical intervention tokens
    * an array of "comparator" tokens (i.e. an alternate intervention)
    * an array of outcome tokens

    The output is a distribution over whether or not the text of the particular article supports the intervention being
    statistically better (p=0.05), neutral, or worse than the comparator for the outcome.

    This model works via:
    * encoding the article via a gated recurrent unit
    * encoding the intervention, comparator, and outcome via either a gated recurrent unit or a continuous bag of words encoder
    * optionally allowing a separate attention mechanism within each of these units to either:
        * learn a distribution over article tokens
        * learn a distribution over article tokens conditioned on the intervention, comparator, and outcome encodings
    * passing the encoded result through a linear layer and then a softmax
    """

    def __init__(self, vectorizer, h_size=16,
                 init_embeddings=None,
                 init_wvs_path="embeddings/PubMed-w2v.bin",
                 weight_tying=False,
                 ICO_encoder="CBoW",
                 article_encoder="GRU",
                 attention_over_article_tokens=True,
                 condition_attention=True,
                 tokenwise_attention=False,
                 tune_embeddings=False,
                 h_dropout_rate=0.2):
        super(InferenceNet, self).__init__()
        if condition_attention and not attention_over_article_tokens:
            raise ValueError("Must have attention in order to have conditional attention!")

        self.vectorizer = vectorizer
        vocab_size = len(self.vectorizer.idx_to_str)
        
        if init_embeddings is None:
            print("loading pre-trained embeddings...")
            init_embedding_weights = InferenceNet.init_word_vectors(init_wvs_path, vectorizer)
            print("done.")
        else:
            print("Using provided embeddings")
            init_embedding_weights = init_embeddings

        self.ICO_encoder = ICO_encoder

        # this is the size of the concatenated <abstract, I, C, O> representations,
        # which will depend on the encoder variant being used.
        self.ICO_dims = None

        if ICO_encoder == "CBoW":
            self.intervention_encoder = CBoWEncoder(vocab_size=vocab_size, embeddings=init_embedding_weights)
            self.comparator_encoder = CBoWEncoder(vocab_size=vocab_size, embeddings=init_embedding_weights)
            self.outcome_encoder = CBoWEncoder(vocab_size=vocab_size, embeddings=init_embedding_weights)
            if article_encoder == 'CBoW':
                self.ICO_dims = init_embedding_weights.embedding_dim * 3
                MLP_input_size = self.ICO_dims + init_embedding_weights.embedding_dim
                if h_size:
                    print("Warning: ignoring the hidden size as the article encoder is CBoW and emits a fixed output")
            elif article_encoder in ('GRU', 'biGRU', 'transformer'):
                self.ICO_dims = init_embedding_weights.embedding_dim * 3
                MLP_input_size = self.ICO_dims + h_size
            else:
                raise ValueError("Unknown article_encoder type {}".format(article_encoder))
        elif ICO_encoder == "GRU" or ICO_encoder == 'biGRU':
            bidirectional = ICO_encoder == 'biGRU'
            # then use an RNN encoder for I, C, O elements.
            self.intervention_encoder = GRUEncoder(vocab_size=vocab_size, hidden_size=h_size,
                                                   embeddings=init_embedding_weights, bidirectional=bidirectional)
            self.comparator_encoder = GRUEncoder(vocab_size=vocab_size, hidden_size=h_size,
                                                 embeddings=init_embedding_weights, bidirectional=bidirectional)
            self.outcome_encoder = GRUEncoder(vocab_size=vocab_size, hidden_size=h_size,
                                              embeddings=init_embedding_weights, bidirectional=bidirectional)
            self.ICO_dims = h_size * 3 
            if article_encoder == 'CBoW':
                # note that the CBoW encoder ignores the h_size here
                MLP_input_size = self.ICO_dims + init_embedding_weights.embedding_dim
            elif article_encoder in ('GRU', 'biGRU', 'transformer'):
                MLP_input_size = self.ICO_dims + h_size  # the input to the MLP is the concatentation of the ICO hidden states and the article hidden states.
            else:
                raise ValueError("Unknown article_encoder type {}".format(article_encoder))
        else:
            raise ValueError("No such encoder: {}".format(ICO_encoder))

        self.article_encoder_type = article_encoder
        if article_encoder == 'GRU' or article_encoder == 'biGRU':
            bidirectional = article_encoder == 'biGRU'
            self.article_encoder = GRUEncoder(vocab_size=vocab_size, hidden_size=h_size,
                                              embeddings=init_embedding_weights,
                                              use_attention=attention_over_article_tokens,
                                              condition_attention=condition_attention,
                                              tokenwise_attention=tokenwise_attention,
                                              query_dims=self.ICO_dims,
                                              bidirectional=bidirectional)
        elif article_encoder == 'CBoW':
            self.article_encoder = CBoWEncoder(vocab_size=vocab_size,
                                               embeddings=init_embedding_weights,
                                               use_attention=attention_over_article_tokens,
                                               condition_attention=condition_attention,
                                               tokenwise_attention=tokenwise_attention,
                                               query_dims=self.ICO_dims)
        elif article_encoder == 'transformer':
            #self.article_encoder = TransformerEncoder(vocab_size=vocab_size,
            #                                          embeddings=init_embedding_weights,
            #                                          d_model=h_size,
            #                                          condition_attention=condition_attention)
            self.article_encoder = StarTransformerEncoder(vocab_size=vocab_size,
                                                      embeddings=init_embedding_weights,
                                                      d_model=h_size,
                                                      condition_attention=condition_attention)
        else:
            raise ValueError("Unknown article encoder type: {}".format(article_encoder))

        if not tune_embeddings:
            print("freezing word embedding layer!")
            for layer in (
                    self.article_encoder, self.intervention_encoder, self.comparator_encoder, self.outcome_encoder):
                # note: we are relying on the fact that all encoders will have a
                # "embedding" layer (nn.Embedding). 
                layer.embedding.requires_grad = False
                layer.embedding.weight.requires_grad = False

        # weight tying (optional)
        # note that this is not meaningful (or, rather, does nothing) when embeddings are
        # frozen.
        # TODO note that weights are currently tied because all the ICOEncoders use the same underlying objects.
        if weight_tying:
            print("tying word embedding layers")
            self.intervention_encoder.embedding.weight = self.comparator_encoder.embedding.weight = \
                self.outcome_encoder.embedding.weight = self.article_encoder.embedding.weight
        self.batch_first = True

        self.MLP_hidden = nn.Linear(MLP_input_size, 16)
        self.out = nn.Linear(16, 3)
        self.dropout = nn.Dropout(p=h_dropout_rate)

    def _encode(self, I_tokens, C_tokens, O_tokens):
        if self.ICO_encoder == "CBoW":
            # simpler case of a CBoW encoder.
            I_v = self.intervention_encoder(I_tokens)
            C_v = self.comparator_encoder(C_tokens)
            O_v = self.outcome_encoder(O_tokens)
        elif self.ICO_encoder == 'GRU' or self.ICO_encoder == 'biGRU':
            # then we have an RNN encoder. Hidden layers are automatically initialized
            _, I_v = self.intervention_encoder(I_tokens)
            _, C_v = self.comparator_encoder(C_tokens)
            _, O_v = self.outcome_encoder(O_tokens)
        else:
            raise ValueError("No such encoder: {}".format(self.ICO_encoder))
        return I_v, C_v, O_v

    def forward(self, article_tokens: PaddedSequence, I_tokens: PaddedSequence, C_tokens: PaddedSequence, O_tokens: PaddedSequence,
                batch_size, debug_attn=False, verbose_attn=False):
        if isinstance(article_tokens, PaddedSequence):
            assert all([isinstance(x, PaddedSequence) for x in [I_tokens, C_tokens, O_tokens]])
        elif isinstance(article_tokens, torch.Tensor):
            # TODO test this codepath
            assert all([isinstance(x, torch.Tensor) for x in [I_tokens, C_tokens, O_tokens]]) and all([x.shape[0] == 1 for x in [article_tokens, I_tokens, C_tokens, O_tokens]])
        else:
            raise ValueError("Got an unexpected type for our input tensor: {}".format(type(article_tokens)))

        ##################################################
        # First encode the I, C, O frame (the query)     #
        ##################################################
        # the output of each of these should be of shape (batch x word_embedding_size)
        I_v, C_v, O_v = self._encode(I_tokens, C_tokens, O_tokens)

        if self.article_encoder.use_attention:

            query_v = None
            if self.article_encoder.condition_attention:
                query_v = torch.cat([I_v, C_v, O_v], dim=1)

            _, a_v, attn_weights = self.article_encoder(article_tokens, query_v_for_attention=query_v)

            # @TODO return to debugging/inspecting attention
            if verbose_attn:
                attn_weights = attn_weights.data.cpu().numpy()
                for i in range(batch_size):
                    attn_weights_slice = attn_weights[i][:article_tokens.batch_sizes[i].item()].squeeze()
                    sorted_idx = np.argsort(attn_weights_slice)
                    # hack
                    if sorted_idx.size == 1:
                        continue
                    length = len(attn_weights_slice)
                    top_words = [self.vectorizer.idx_to_str[article_tokens.data[i][idx]] for idx in sorted_idx[max(-20, -1 * length):]]
                    top_words.reverse()
                    top_words_weights = [attn_weights_slice[idx] for idx in sorted_idx[max(-20, -1 * length):]]
                    top_words_weights.reverse()
                    bottom_words = [self.vectorizer.idx_to_str[article_tokens.data[i][idx]] for idx in sorted_idx[:min(20, length)]]
                    bottom_words.reverse()
                    bottom_words_weights = [attn_weights_slice[idx] for idx in sorted_idx[:min(20, length)]]
                    bottom_words_weights.reverse()

                    def tokens_to_str(tokens):
                        return ", ".join([self.vectorizer.idx_to_str[x.item()] for x in tokens])
                    print("I, C, O frame:",
                          tokens_to_str(I_tokens.data[i][:I_tokens.batch_sizes[i]]), ";",
                          tokens_to_str(C_tokens.data[i][:C_tokens.batch_sizes[i]]), ":",
                          tokens_to_str(O_tokens.data[i][:O_tokens.batch_sizes[i]]))
                    print("top words:", ", ".join(top_words))
                    print("weights:", ", ".join(str(x) for x in top_words_weights))
                    print("bottom words:", ", ".join(bottom_words))
                    print("weights:", ", ".join(str(x) for x in bottom_words_weights))

        else:
            if self.article_encoder_type in ('CBoW', 'transformer'):
                # TODO implement attention for the CBoW model
                
                # when this is the transformer, we are currently 
                # (in forward pass in TransformerEncoder) pulling
                # out representation for first token -- obviously
                # need to revisit.
                a_v = self.article_encoder(article_tokens)
            elif self.article_encoder_type in ('GRU', 'biGRU'):
                _, a_v = self.article_encoder(article_tokens)
            else:
                raise ValueError("Unknown article encoder type {}".format(self.article_encoder_type))



        # TODO document this
        if len(a_v.size()) == 3:
            a_v = a_v.squeeze(0)
        h = torch.cat([a_v, I_v, C_v, O_v], dim=1)
        h = self.dropout(h)
        raw_out = self.out(self.MLP_hidden(h))

        return F.softmax(raw_out, dim=1)

    @classmethod
    def init_word_vectors(cls, path_to_wvs, vectorizer, use_cuda=USE_CUDA) -> nn.Embedding:
        WVs = KeyedVectors.load_word2vec_format(path_to_wvs, binary=True)

        E = np.zeros((len(vectorizer.str_to_idx), WVs.vector_size))
        WV_matrix = np.matrix([WVs[v] for v in WVs.vocab.keys()])
        mean_vector = np.mean(WV_matrix, axis=0)

        for idx, token in enumerate(vectorizer.idx_to_str):
            if token in WVs:
                E[idx] = WVs[token]
            else:
                E[idx] = mean_vector
        # TODO make this cleaner
        padding_idx = int(vectorizer.str_to_idx[SimpleInferenceVectorizer.PAD])
        E[padding_idx] = torch.zeros(E.shape[1])
        embedding = nn.Embedding(E.shape[0], E.shape[1], padding_idx=padding_idx)
        embedding.weight.data.copy_(torch.from_numpy(E))
        embedding.weight.requires_grad = False
        if use_cuda:
            embedding = embedding.cuda()
        return embedding



''' 
Begin: Exploiting document structure
@TODO refactor! this module is getting absurdly 
large, even for research code.
'''
class EvidenceInferenceSections(InferenceNet):
    """ 
    An extension of inference net that implements more attention variants.
    
    @param recursive_encoding means to apply attention on tokens, sub-sections, and larger sections.
    @param 
    """

    def __init__(self, vectorizer, h_size=32,
                 init_embeddings=None,
                 init_wvs_path="embeddings/PubMed-w2v.bin",
                 weight_tying=False,
                 ICO_encoder="CBoW",
                 article_encoder="GRU",
                 condition_attention=False,
                 tokenwise_attention=False,
                 tune_embeddings=False,
                 section_attn_embedding=32,
                 use_attention_over_article_tokens = False,
                 recursive_encoding = False):
        
        super(EvidenceInferenceSections, self).__init__(vectorizer, h_size,
                                                         init_embeddings = init_embeddings,
                                                         init_wvs_path = init_wvs_path,
                                                         weight_tying = weight_tying,
                                                         ICO_encoder = ICO_encoder,
                                                         article_encoder = article_encoder,
                                                         attention_over_article_tokens = use_attention_over_article_tokens,
                                                         condition_attention = condition_attention,
                                                         tokenwise_attention = tokenwise_attention,
                                                         tune_embeddings = tune_embeddings)
        
        
        self.section_attn = SectionAttention(section_attn_embedding, self.ICO_dims, condition_attention, True)
        self.use_attention_over_article_tokens = use_attention_over_article_tokens
        self.recursive_encoding = recursive_encoding
        self.condition_attention = condition_attention

    def forward(self, article_tokens: PaddedSequence, indices, 
                I_tokens: PaddedSequence, C_tokens: PaddedSequence, O_tokens: PaddedSequence, batch_size,
                h_dropout_rate=0.2, recursive_encoding = {}):
         
  
<<<<<<< HEAD
        inner_batch = 1 # this is over sections!
=======
        inner_batch = 2
>>>>>>> 56d2e592
        
        ### Run our encode function ###
        I_v, C_v, O_v = self._encode(I_tokens, C_tokens, O_tokens)
        
        query_v, old_query_v = None, None
        ### Run normal attention over the data ###
        if self.article_encoder.condition_attention:
            query_v = torch.cat([I_v, C_v, O_v], dim=1)
            old_query_v = copy.deepcopy(query_v)
            
        #if self.use_attention_over_article_tokens:
        cmb_hidden = []
        ### encode each section with the article encoder ###
        for i in range(0, len(article_tokens[0]), inner_batch):
            tokens = article_tokens[0][i:i+inner_batch]
            new_tkn = PaddedSequence.autopad(tokens, batch_first = True)
            if query_v is not None:
                query_v = torch.cat([old_query_v for _ in range(min(len(tokens), inner_batch))], dim = 0)
            #_, hidden, _ = self.article_encoder(new_tkn, query_v_for_attention=query_v)
<<<<<<< HEAD
            import pdb; pdb.set_trace
=======
            #import pdb; pdb.set_trace()
>>>>>>> 56d2e592
            if self.article_encoder in ("transformer", "CBoW"):
                hidden = self.article_encoder(new_tkn, query_v_for_attention=query_v)
            else:
                # assume RNN
                _, hidden = self.article_encoder(new_tkn, query_v_for_attention=query_v)

            cmb_hidden.append(hidden)
            
        hidden = torch.cat(cmb_hidden, dim = 0)
<<<<<<< HEAD
        
=======
>>>>>>> 56d2e592
        #else:
        #    if self.article_encoder in ("Transformer", "CBoW"):
        #
        #        hidden = self.article_encoder(article_tokens, query_v_for_attention=query_v)
        #    else:
                # assume RNN
        #        _, hidden = self.article_encoder(article_tokens, query_v_for_attention=query_v)
             
        art_secs = []; token_secs = []; i = 0
        ### Reshape our tokens + article representations. ###
        for idx in indices:
            art_secs.append(hidden[i:i + idx]); token_secs.append(article_tokens[i:i+idx]); i += idx
        
        hidden_articles = art_secs; batch_a_v = None; section_weights = []
        
        for i in range(batch_size):
            hidden_art = hidden_articles[i] # single hidden article
            token_art  = token_secs[i]      # single article tokens

            if self.condition_attention:   
                query_v = torch.cat([old_query_v for _ in range(len(hidden_art))], dim = 0)
            
            ### Run section attention over the data for each section ###
            a = self.section_attn(token_art,
                                  hidden_input_states=hidden_art, 
                                  query_v_for_attention=query_v, 
                                  normalize=True)

            section_weights.append(a)
            
            if self.recursive_encoding:
                section_splits = recursive_encoding['section_splits']
                new_articles = []; last = 0 
                
                ### -> Reweight sections based on subsection:
                # [Alpha(S1.1), Alpha(S1.2)] * [Encoding of S1.1, Encoding of S1.2])
                for s in section_splits:
                    section_encoding = hidden_art[last:last+s]
                    ws               = a[last:last+s]
                    new_articles.append(torch.mm(torch.transpose(ws, dim0=1, dim1=0), section_encoding))

                ### -> another attention layer (share it) 
                new_tokens     = recursive_encoding['big_sections']
                hidden_art     = torch.cat(new_articles, dim = 0).unsqueeze(0)
            
                new_query_v    = torch.cat([old_query_v for _ in range(hidden_art.shape[1])], dim = 0)
                a = self.section_attn(new_tokens,
                                      hidden_input_states=hidden_art, 
                                      query_v_for_attention=new_query_v, 
                                      normalize=True)
                
            ### Combine the re-weighted sections ### 
            weighted = (a * hidden_art).squeeze().unsqueeze(0)
            weighted_hidden = torch.sum(weighted, dim=1)
            article_v = torch.sum(weighted_hidden, dim = 0)
             
            if batch_a_v is None: 
                batch_a_v = article_v
            else:   
                batch_a_v = torch.stack([batch_a_v, article_v]) # per batch
        
        ### Finish Plugging in ###
        if len(batch_a_v.shape) == 1:
            batch_a_v = batch_a_v.unsqueeze(0)
            
        h = torch.cat([batch_a_v, I_v, C_v, O_v], dim=1)
        raw_out = self.out(self.MLP_hidden(h))

        return F.softmax(raw_out, dim=1), section_weights


class SectionAttention(nn.Module):

    def __init__(self, encoding_size, query_dims=0, condition_attention=False, tokenwise_attention=False):
        super(SectionAttention, self).__init__()
        
        self.condition_attention = condition_attention
        if condition_attention:
            self.attn_MLP_hidden_dims = 32
            self.attn_input_dims = encoding_size + query_dims
            self.token_attention_F = nn.Sequential(
                nn.Linear(self.attn_input_dims, self.attn_MLP_hidden_dims),
                nn.Tanh(),
                nn.Linear(self.attn_MLP_hidden_dims, 1))
        else:
            self.token_attention_F = nn.Linear(encoding_size, 1)
            
        if tokenwise_attention:
            self.attn_sm = nn.Sigmoid()
        else:
            self.attn_sm = nn.Softmax(dim=1)
            
    def forward(self, word_inputs, hidden_input_states: torch.Tensor, query_v_for_attention, normalize=True):
        if self.condition_attention:
            if len(hidden_input_states.shape) > 2:
                query_v_for_attention = query_v_for_attention.unsqueeze(dim=0)
            
            ### Number of sections limit? ###
            hidden_input_states = torch.cat([hidden_input_states, query_v_for_attention], dim=-1)

        raw_word_scores = self.token_attention_F(hidden_input_states)
        a = self.attn_sm(raw_word_scores)

        return a

''' 
End: Exploiting document structure
'''


def _get_y_vec(y_dict, as_vec=True, majority_lbl=True) -> torch.LongTensor:
    # +1 because raw labels are -1, 0, 1 -> 0, 1, 2
    # for indexing reasons that appear in the loss function
    # (cross-entropy loss wants the index of the highest value, and we index at 0)
    all_labels = [y_j[0] + 1 for y_j in y_dict]
    if majority_lbl:
        y_collapsed = int(stats.mode(all_labels)[0][0])
    else:
        y_collapsed = random.choice(all_labels)

    if as_vec:
        y_vec = np.zeros(3)
        y_vec[y_collapsed] = 1.0
        ret = torch.LongTensor(y_vec)
    else:
        ret = torch.LongTensor([y_collapsed])
    if USE_CUDA:
        ret = ret.cuda()
    return ret


def _to_torch_var(x):
    var_x = Variable(torch.LongTensor(x))
    if USE_CUDA:
        var_x = var_x.cuda()
    return var_x


def predict_for_inst(nnet, inst, verbose_attn=False):
    abstract = _to_torch_var(inst["article"]).unsqueeze(0)
    I, C, O = _to_torch_var(inst["I"]).unsqueeze(0), _to_torch_var(inst["C"]).unsqueeze(0), _to_torch_var(inst["O"]).unsqueeze(0)
    print("sizes:", abstract.size(), I.size(), C.size(), O.size())
    y_hat = nnet(abstract, I, C, O, batch_size=1, verbose_attn=verbose_attn)
    return y_hat


'''
def conf_matrix(nnet, instances):
    M = np.zeros((3,3))
    for inst in instances:
        y = _get_y_vec(inst['y'], as_vec=False)
        y_hat = np.argmax(predict_for_inst(nnet, inst))
        M[y, y_hat] += 1.0
    return M
'''


def make_preds(nnet, instances, batch_size, inference_vectorizer, verbose_attn_to_batches=False, cuda=USE_CUDA):
    # TODO consider removing the inference_vectorizer since all we need is an unk_idx from it
    y_vec = torch.cat([_get_y_vec(inst['y'], as_vec=False) for inst in instances]).squeeze()
    unk_idx = int(inference_vectorizer.str_to_idx[SimpleInferenceVectorizer.PAD])
    y_hat_vec = []
    # we batch this so the GPU doesn't run out of memory
    nnet.eval()
    for i in range(0, len(instances), batch_size):
        batch_instances = instances[i:i+batch_size]
        articles, Is, Cs, Os = [PaddedSequence.autopad([torch.LongTensor(inst[x]) for inst in batch_instances], batch_first=True, padding_value=unk_idx) for x in ['article', 'I', 'C', 'O']]
        if cuda:
            articles, Is, Cs, Os = articles.cuda(), Is.cuda(), Cs.cuda(), Os.cuda()
        verbose_attn = verbose_attn_to_batches and i in verbose_attn_to_batches
        y_hat_batch = nnet(articles, Is, Cs, Os, batch_size=len(batch_instances), verbose_attn=verbose_attn)
        y_hat_vec.append(y_hat_batch)
    nnet.train()
    return y_vec, torch.cat(y_hat_vec, dim=0)


def to_int_preds(y):
    # the cast to int is necessary as this gets passed to sklearn packages that don't understand numpy.int64, which is the default return type here.
    return [int(np.argmax(y_i)) for y_i in y.cpu()]


def _loss_for_inst(inst, nnet, criterion):
    y = _get_y_vec(inst['y'], as_vec=False).squeeze()
    y_hat = predict_for_inst(nnet, inst)
    ####
    # as per https://github.com/pytorch/pytorch/issues/5554, 
    # output needs to have dims (N, C), so we add an extra
    # dim for N here (just 1).
    y_hat = torch.unsqueeze(y_hat, dim=0)
    if USE_CUDA:
        y_hat = y_hat.cuda()
        y = y.cuda()

    return criterion(y_hat, y)


def _get_majority_label(inst):
    all_lbls = [y[0] + 1 for y in inst['y']]
    return stats.mode(all_lbls)[0][0]


def stat_cuda(msg):
    print('--', msg)
    print('allocated: %dM, max allocated: %dM, cached: %dM, max cached: %dM' % (
        torch.cuda.memory_allocated() / 1024 / 1024,
        torch.cuda.max_memory_allocated() / 1024 / 1024,
        torch.cuda.memory_cached() / 1024 / 1024,
        torch.cuda.max_memory_cached() / 1024 / 1024
    ))

def train(ev_inf: InferenceNet, train_Xy, val_Xy, test_Xy, inference_vectorizer, epochs=10, batch_size=16, shuffle=True):
    # we sort these so batches all have approximately the same length (ish), which decreases the 
    # average amount of padding needed, and thus total number of steps in training.
    if not shuffle:
        train_Xy.sort(key=lambda x: len(x['article']))
        val_Xy.sort(key=lambda x: len(x['article']))
        test_Xy.sort(key=lambda x: len(x['article']))
    print("Using {} training examples, {} validation examples, {} testing examples".format(len(train_Xy), len(val_Xy), len(test_Xy)))
    most_common = stats.mode([_get_majority_label(inst) for inst in train_Xy])[0][0]
    

    best_val_model = None
    best_val_f1 = float('-inf')
    if USE_CUDA:
        ev_inf = ev_inf.cuda()

    optimizer = optim.Adam(ev_inf.parameters())
    criterion = nn.CrossEntropyLoss(reduction='sum')  # sum (not average) of the batch losses.

    # TODO add epoch timing information here
    epochs_since_improvement = 0
    val_metrics = {
        "val_acc": [],
        "val_p": [],
        "val_r": [],
        "val_f1": [],
        "val_loss": [],
        'train_loss': [],
        'val_aucs': [],
        'train_aucs': [],
        'val_entropies': [],
        'val_evidence_token_mass': [],
        'val_evidence_token_err': [],
        'train_entropies': [],
        'train_evidence_token_mass': [],
        'train_evidence_token_err': []
    }
    for epoch in range(epochs):
        if epochs_since_improvement > 10:
            print("Exiting early due to no improvement on validation after 10 epochs.")
            break
        if shuffle:
            random.shuffle(train_Xy)

        epoch_loss = 0
        import gc
        num_train = len(train_Xy)
        for i in range(0, num_train, batch_size):
            #instances = train_Xy[i:i+batch_size]
            instances = train_Xy[num_train-batch_size*(i+1):num_train-(i*batch_size)]
            ys = torch.cat([_get_y_vec(inst['y'], as_vec=False) for inst in instances], dim=0)
            # TODO explain the use of padding here
            unk_idx = int(inference_vectorizer.str_to_idx[SimpleInferenceVectorizer.PAD])
            articles, Is, Cs, Os = [PaddedSequence.autopad([torch.LongTensor(inst[x]) for inst in instances], batch_first=True, padding_value=unk_idx) for x in ['article', 'I', 'C', 'O']]
            optimizer.zero_grad()
            print("\n\n---")
            stat_cuda("pre batch")
            if USE_CUDA:
                articles, Is, Cs, Os = articles.cuda(), Is.cuda(), Cs.cuda(), Os.cuda()
                ys = ys.cuda()
            verbose_attn = (epoch == epochs - 1 and i == 0) or (epoch == 0 and i == 0)
            if verbose_attn:
                print("Training attentions:")

            print("articles shape: {0}".format(articles.data.shape))
            tags = ev_inf(articles, Is, Cs, Os, batch_size=len(instances), verbose_attn=verbose_attn)
            import pdb; pdb.set_trace()
            loss = criterion(tags, ys)
            #if loss.item() != loss.item():
            #    import pdb; pdb.set_trace()
            epoch_loss += loss.item()
            loss.backward()
            optimizer.step()
            del loss
            del tags
            del articles
            del instances            
            print("on batch {0}".format(i))
            
            torch.cuda.empty_cache()
            gc.collect()
            stat_cuda("mem usage after fwd/backward")
            print("\n")

        val_metrics['train_loss'].append(epoch_loss)

        with torch.no_grad():
            verbose_attn_to_batches = set([0,1,2,3,4]) if epoch == epochs - 1 or epoch == 0 else False
            if verbose_attn_to_batches:
                print("Validation attention:")
            # make_preds runs in eval mode
            val_y, val_y_hat = make_preds(ev_inf, val_Xy, batch_size, inference_vectorizer, verbose_attn_to_batches=verbose_attn_to_batches)
            val_loss = criterion(val_y_hat, val_y.squeeze())
            y_hat = to_int_preds(val_y_hat)

            if epoch == 0:
                dummy_preds = [most_common] * len(val_y)
                dummy_acc = accuracy_score(val_y.cpu(), dummy_preds)
                val_metrics["baseline_val_acc"] = dummy_acc
                p, r, f1, _ = precision_recall_fscore_support(val_y.cpu(), dummy_preds, labels=None, beta=1, average='macro', pos_label=1, warn_for=('f-score',), sample_weight=None)
                val_metrics['p_dummy'] = p
                val_metrics['r_dummy'] = r
                val_metrics['f_dummy'] = f1

                print("val dummy accuracy: {:.3f}".format(dummy_acc))
                print("classification report for dummy on val: ")
                print(classification_report(val_y.cpu(), dummy_preds))
                print("\n\n")

            acc = accuracy_score(val_y.cpu(), y_hat)
            val_metrics["val_acc"].append(acc)
            val_loss = val_loss.cpu().item()
            val_metrics["val_loss"].append(val_loss)
           
            # f1 = f1_score(val_y, y_hat, average="macro")
            p, r, f1, _ = precision_recall_fscore_support(val_y.cpu(), y_hat, labels=None, beta=1, average='macro', pos_label=1, warn_for=('f-score',), sample_weight=None)
            val_metrics["val_f1"].append(f1)
            val_metrics["val_p"].append(p)
            val_metrics["val_r"].append(r)

            if ev_inf.article_encoder.use_attention:
                train_auc, train_entropies, train_evidence_token_masses, train_evidence_token_err = evaluate_model_attention_distribution(ev_inf, train_Xy, cuda=USE_CUDA, compute_attention_diagnostics=True)
                val_auc, val_entropies, val_evidence_token_masses, val_evidence_token_err = evaluate_model_attention_distribution(ev_inf, val_Xy, cuda=USE_CUDA, compute_attention_diagnostics=True)
                print("train auc: {:.3f}, entropy: {:.3f}, evidence mass: {:.3f}, err: {:.3f}".format(train_auc, train_entropies, train_evidence_token_masses, train_evidence_token_err))
                print("val auc: {:.3f}, entropy: {:.3f}, evidence mass: {:.3f}, err: {:.3f}".format(val_auc, val_entropies, val_evidence_token_masses, val_evidence_token_err))
            else:
                train_auc, train_entropies, train_evidence_token_masses, train_evidence_token_err = "", "", "", ""
                val_auc, val_entropies, val_evidence_token_masses, val_evidence_token_err = "", "", "", ""
            val_metrics['train_aucs'].append(train_auc)
            val_metrics['train_entropies'].append(train_entropies)
            val_metrics['train_evidence_token_mass'].append(train_evidence_token_masses)
            val_metrics['train_evidence_token_err'].append(train_evidence_token_err)
            val_metrics['val_aucs'].append(val_auc)
            val_metrics['val_entropies'].append(val_entropies)
            val_metrics['val_evidence_token_mass'].append(val_evidence_token_masses)
            val_metrics['val_evidence_token_err'].append(val_evidence_token_err)
            if f1 > best_val_f1:
                print("New best model at {} with val f1 {:.3f}".format(epoch, f1))
                best_val_f1 = f1
                best_val_model = copy.deepcopy(ev_inf)
                epochs_since_improvement = 0
            else:
                epochs_since_improvement += 1

            #if val_loss != val_loss or epoch_loss != epoch_loss:
            #    import pdb; pdb.set_trace()

            print("epoch {}. train loss: {}; val loss: {}; val acc: {:.3f}".format(
                epoch, epoch_loss, val_loss, acc))
       
            print(classification_report(val_y.cpu(), y_hat))
            print("val macro f1: {0:.3f}".format(f1))
            print("\n\n")

    val_metrics['best_val_f1'] = best_val_f1
    with torch.no_grad():
        print("Test attentions:")
        verbose_attn_to_batches = set([0,1,2,3,4])
        # make_preds runs in eval mode
        test_y, test_y_hat = make_preds(best_val_model, test_Xy, batch_size, inference_vectorizer, verbose_attn_to_batches=verbose_attn_to_batches)
        test_loss = criterion(test_y_hat, test_y.squeeze())
        y_hat = to_int_preds(test_y_hat)
        final_test_preds = zip([t['a_id'] for t in test_Xy], [t['p_id'] for t in test_Xy], y_hat)

        acc = accuracy_score(test_y.cpu(), y_hat)
        val_metrics["test_acc"] = acc
        test_loss = test_loss.cpu().item()
        val_metrics["test_loss"] = test_loss

        # f1 = f1_score(test_y, y_hat, average="macro")
        p, r, f1, _ = precision_recall_fscore_support(test_y.cpu(), y_hat, labels=None, beta=1, average='macro', pos_label=1, warn_for=('f-score',), sample_weight=None)
        val_metrics["test_f1"] = f1
        val_metrics["test_p"] = p
        val_metrics["test_r"] = r
        if ev_inf.article_encoder.use_attention:
            test_auc, test_entropies, test_evidence_token_masses, test_evidence_token_err = evaluate_model_attention_distribution(best_val_model, test_Xy, cuda=USE_CUDA, compute_attention_diagnostics=True)
            print("test auc: {:.3f}, , entropy: {:.3f}, kl_to_uniform {:.3f}".format(test_auc, test_entropies, test_evidence_token_masses))
        else:
            test_auc, test_entropies, test_evidence_token_masses, test_evidence_token_err = "", "", "", ""
        val_metrics['test_auc'] = test_auc
        val_metrics['test_entropy'] = test_entropies
        val_metrics['test_evidence_token_mass'] = test_evidence_token_masses
        val_metrics['test_evidence_token_err'] = test_evidence_token_err

        print("test loss: {}; test acc: {:.3f}".format(test_loss, acc))

        print(classification_report(test_y.cpu(), y_hat))
        print("test macro f1: {}".format(f1))
        print("\n\n")

    return best_val_model, inference_vectorizer, train_Xy, val_Xy, val_metrics, final_test_preds<|MERGE_RESOLUTION|>--- conflicted
+++ resolved
@@ -445,12 +445,8 @@
                 I_tokens: PaddedSequence, C_tokens: PaddedSequence, O_tokens: PaddedSequence, batch_size,
                 h_dropout_rate=0.2, recursive_encoding = {}):
          
-  
-<<<<<<< HEAD
+
         inner_batch = 1 # this is over sections!
-=======
-        inner_batch = 2
->>>>>>> 56d2e592
         
         ### Run our encode function ###
         I_v, C_v, O_v = self._encode(I_tokens, C_tokens, O_tokens)
@@ -470,11 +466,7 @@
             if query_v is not None:
                 query_v = torch.cat([old_query_v for _ in range(min(len(tokens), inner_batch))], dim = 0)
             #_, hidden, _ = self.article_encoder(new_tkn, query_v_for_attention=query_v)
-<<<<<<< HEAD
-            import pdb; pdb.set_trace
-=======
-            #import pdb; pdb.set_trace()
->>>>>>> 56d2e592
+
             if self.article_encoder in ("transformer", "CBoW"):
                 hidden = self.article_encoder(new_tkn, query_v_for_attention=query_v)
             else:
@@ -484,10 +476,7 @@
             cmb_hidden.append(hidden)
             
         hidden = torch.cat(cmb_hidden, dim = 0)
-<<<<<<< HEAD
-        
-=======
->>>>>>> 56d2e592
+
         #else:
         #    if self.article_encoder in ("Transformer", "CBoW"):
         #
